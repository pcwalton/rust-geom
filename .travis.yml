language: rust
<<<<<<< HEAD
rust:
  - nightly
sudo: false

script:
  - cargo build
  - cargo test
=======
sudo: false
>>>>>>> e1ebc0e1
<|MERGE_RESOLUTION|>--- conflicted
+++ resolved
@@ -1,12 +1,4 @@
 language: rust
-<<<<<<< HEAD
 rust:
   - nightly
-sudo: false
-
-script:
-  - cargo build
-  - cargo test
-=======
-sudo: false
->>>>>>> e1ebc0e1
+sudo: false